--- conflicted
+++ resolved
@@ -3,21 +3,11 @@
 # SPDX-License-Identifier: Apache-2.0
 
 import io
-<<<<<<< HEAD
-import logging
 from datetime import datetime
 from pathlib import Path
 from typing import Any, Dict, List, Optional, Union
 
-import docx.document
-
-from haystack import Document, component
-=======
-from pathlib import Path
-from typing import Any, Dict, List, Optional, Union
-
 from haystack import Document, component, logging
->>>>>>> a35b91a3
 from haystack.components.converters.utils import get_bytestream_from_source, normalize_metadata
 from haystack.dataclasses import ByteStream
 from haystack.lazy_imports import LazyImport
@@ -26,6 +16,7 @@
 
 with LazyImport("Run 'pip install python-docx'") as docx_import:
     import docx
+    from docx.document import Document as DocxDocument
 
 
 @component
@@ -123,7 +114,7 @@
 
         return {"documents": documents}
 
-    def _get_docx_metadata(self, document: docx.document.Document) -> Dict[str, Union[str, int, datetime]]:
+    def _get_docx_metadata(self, document: DocxDocument) -> Dict[str, Union[str, int, datetime]]:
         """
         Get all relevant data from the 'core_properties' attribute from a Dox Document.
 
